import asyncio
import logging
import reprlib
import typing
from datetime import datetime

import aiohttp
from aiohttp_proxy import ProxyConnector

from pysaucenao.errors import SauceNaoException

TYPE_GENERIC    = 'generic'
TYPE_PIXIV      = 'pixiv'
TYPE_BOORU      = 'booru'
TYPE_VIDEO      = 'video'
TYPE_ANIME      = 'anime'
TYPE_MANGA      = 'manga'

ACCOUNT_UNREGISTERED    = '0'
ACCOUNT_FREE            = '1'
ACCOUNT_ENHANCED        = '2'

INDEXES = {
    '0' : 'H-Magazines',
    '2' : 'H-Game CG',
    '3' : 'DoujinshiDB',
    '5' : 'Pixiv',
    '6' : 'Pixiv (Historical)',
    '8' : 'Nico Nico Seiga',
    '9' : 'Danbooru',
    '10': 'drawr Images',
    '11': 'Nijie Images',
    '12': 'Yande.re',
    '15': 'Shutterstock',
    '16': 'FAKKU',
    '18': 'H-Misc',
    '19': '2D-Market',
    '20': 'MediBang',
    '21': 'Anime',
    '22': 'H-Anime',
    '23': 'Movies',
    '24': 'Shows',
    '25': 'Gelbooru',
    '26': 'Konachan',
    '27': 'Sankaku Channel',
    '28': 'Anime-Pictures.net',
    '29': 'e621.net',
    '30': 'Idol Complex',
    '31': 'bcy.net Illust',
    '32': 'bcy.net Cosplay',
    '33': 'PortalGraphics.net (Hist)',
    '34': 'deviantArt',
    '35': 'Pawoo.net',
    '36': 'Madokami (Manga)',
    '37': 'MangaDex',
    '38': 'E-Hentai',
    '39': 'ArtStation',
    '40': 'FurAffinity',
    '41': 'Twitter',
    '42': 'Furry Network'

}


class SauceNaoResults:
    """
    SauceNao results container
    """

    def __init__(self, response: dict, min_similarity: typing.Optional[float] = None,
                 priority: typing.Optional[typing.List[int]] = None, priority_tolerance: float = 10.0,
                 loop: typing.Optional[asyncio.AbstractEventLoop] = None):
        self._header, self._results = response['header'], response['results']
        self._min_similarity            = min_similarity
        self._priority                  = priority
        self._priority_tolerance        = priority_tolerance
        self._loop                      = loop
        self.user_id: str               = self._header['user_id']
        self.account_type: str          = self._header['account_type']
        self.short_limit: str           = self._header['short_limit']
        self.long_limit: str            = self._header['long_limit']
        self.long_remaining: int        = self._header['long_remaining']
        self.short_remaining: int       = self._header['short_remaining']
        self.status: int                = self._header['status']
        self.results_requested: int     = self._header['results_requested']
        self.search_depth: str          = self._header['search_depth']
        self.minimum_similarity: float  = self._header['minimum_similarity']

        self._sort_results()
        self.results: typing.List[GenericSource] = [self._process_result(r) for r in self._results]

    def _process_result(self, result):
        """
        Parse json response into an applicable container object
        """
        header, data = result['header'], result['data']

        # Pixiv
        if header['index_id'] in (5, 6):
            return PixivSource(header, data)

        # Booru
        if header['index_id'] in [9, 12, 25, 26, 29]:
            return BooruSource(header, data)

        # Twitter
        if header['index_id'] == 41:
            return TwitterSource(header, data)

        # Anime
        if header['index_id'] in [21, 22]:
            return AnimeSource(header, data, self._loop)

        # Video
        if header['index_id'] in [23, 24]:
            return VideoSource(header, data)

        # Manga
        if header['index_id'] in [0, 3, 16, 18, 36, 37, 38]:
            return MangaSource(header, data)

        # Other
        return GenericSource(header, data)

    def _sort_results(self) -> None:
        """
        Sort SauceNao results by index priority, if desired
        Returns:
            None
        """
        # Filter out results that don't meet the similarity threshold first
        if self._min_similarity:
            self._results = [r for r in self._results if float(r['header']['similarity']) > self._min_similarity]

        # No results to process?
        if not self._results:
            return

        # Get the similarity ranking of the top result as a reference
        tolerance = max([float(r['header']['similarity']) for r in self._results]) - self._priority_tolerance \
            if self._priority_tolerance \
            else None

        # Begin sorting by index priority
        if self._priority:
            priority_index = {}
            extra_results = []
            for index in self._priority:
                priority_index[index] = []

            for result in self._results:
                _index_id = result['header']['index_id']
                _similarity = float(result['header']['similarity'])

                # Make sure the result is within the prioritization tolerance window
                tolerable = True
                if tolerance and _similarity < tolerance:
                    tolerable = False

                if _index_id in self._priority and tolerable:
                    priority_index[_index_id].append(result)
                else:
                    extra_results.append(result)

            # Since we've possibly pulled some things, re-sort the extras now
            extra_results.sort(key=lambda x: float(x['header']['similarity']), reverse=True)

            # Now make sure the priority indexes are sorted
            for _index_id in priority_index.keys():
                priority_index[_index_id].sort(key=lambda x: float(x['header']['similarity']), reverse=True)

            # Time to bring everything back together
            final_results = []
            for index_id, results in priority_index.items():
                final_results += results

            final_results += extra_results
            self._results = final_results

    def __getitem__(self, item):
        return self.results[item]

    def __len__(self):
        return len(self.results)

    def __bool__(self):
        return len(self.results) >= 1

    def __repr__(self):
        rep = reprlib.Repr()
        rep.maxlist = 4
        return f"<SauceNaoResults(count={len(self.results)}, short_avail={self.short_remaining}, long_avail={self.long_remaining}, results={rep.repr(self.results)})>"


class TestResults:
    """
    Container for test query responses.
    """
    def __init__(self, response: dict, error: typing.Optional[SauceNaoException] = None):
        self.error = error
        self.success = not error

        header, results = response.get('header'), response.get('results')
        self.user_id: str               = header.get('user_id')
        self.account_type: str          = str(header.get('account_type'))
        self.short_limit: str           = header.get('short_limit')
        self.long_limit: str            = header.get('long_limit')
        self.long_remaining: int        = header.get('long_remaining')
        self.short_remaining: int       = header.get('short_remaining')
        self.status: int                = header.get('status')

    def __repr__(self):
        account_type = 'unknown'
        if self.account_type == ACCOUNT_UNREGISTERED:
            account_type = 'unregistered'
        if self.account_type == ACCOUNT_FREE:
            account_type = 'free'
        if self.account_type == ACCOUNT_ENHANCED:
            account_type = 'enhanced'

        if self.error:
            return f"<SauceNaoTest(success='{self.success}', account_type='{account_type}', error='{self.error}')>"

        return f"<SauceNaoTest(success='{self.success}', account_type='{account_type}', short_avail={self.short_remaining}, long_avail={self.long_remaining})>"


class GenericSource:
    """
    Basic attributes we should ideally have from any source, but not always
    """

    def __init__(self, header: dict, data: dict):
        self.header = header
        self.data   = data

        self.similarity:    typing.Optional[float] = None
        self.thumbnail:     typing.Optional[str] = None
        self.author_name:   typing.Optional[str] = None
        self.author_url:    typing.Optional[str] = None
        self.created_at:    typing.Optional[datetime] = None
        self.title:         typing.Optional[str] = None
        self.url:           typing.Optional[str] = None
        self.urls:          typing.Optional[list] = None
        self.index:         typing.Optional[str] = None  # The name of the index pulled from. See INDEXES above
        self.index_id:      typing.Optional[int] = None
        self.index_name:    typing.Optional[str] = None

        self._parse_data(data)
        self._parse_header(header)

    @property
    def type(self):
        return TYPE_GENERIC

    @property
    def source_url(self):
        """
        Returns the standard URL by default. Booru's may have a link to the original source that replaces this.
        """
        return self.url

    def _parse_header(self, header: dict):
        """
        Parse data in the header field of a response; called during initialization
        """
        # Get the index
        self.index_id = header['index_id']
        if str(self.index_id) in INDEXES:
            self.index = INDEXES[str(self.index_id)]

        self.index_name = header['index_name']
        self.similarity = float(header['similarity'])
        self.thumbnail  = header['thumbnail']

    def _parse_data(self, data: dict):
        """
        Parse data in the data field of a response; called during initialization
        """
        # The "title" can seemingly come from a variety of different fields. These are the ones we know. Adjust as needed
        if 'title' in data:
            self.title = data['title']
        elif 'eng_name' in data:
            self.title = data['eng_name']
        elif 'material' in data:
            self.title = data['material']
        elif 'source' in data:
            self.title = data['source']  # Sometimes this is a URL, sometimes it's a title. ¯\(°_o)/¯

        # Like above, author name can come from multiple fields
        if 'member_name' in data:
            self.author_name = data['member_name']
        elif 'creator' in data:
            # May be multiple creators; we just grab the first in this scenario
            self.author_name = data['creator'][0] if isinstance(data['creator'], list) else data['creator']

        # Same story, different comment line
        if 'author_url' in data:
            self.author_url = data['author_url']
        elif 'pawoo_id' in data and 'ext_urls' in data:
            self.author_url = data['ext_urls'][0]

        # URL to the index page. Booru's may also provide links to the original source, which can be found with source_url
        if 'ext_urls' in data:
            self.url = data['ext_urls'][0]
            self.urls = data['ext_urls']

        if 'created_at' in data:
            self.created_at = datetime.strptime(data['created_at'], r"%Y-%m-%dT%H:%M:%SZ")

    def __repr__(self):
        rep = reprlib.Repr()
        return f"<GenericSource(title={rep.repr(self.title)}, author={rep.repr(self.author_name)}, source='{self.index}')>"


class PixivSource(GenericSource):
    """
    The preferred primary source, as Pixiv is the most likely original source for any image
    """

    def __init__(self, header: dict, data: dict):
        super().__init__(header, data)

    @property
    def type(self):
        return TYPE_PIXIV

    def _parse_data(self, data: dict):
        super()._parse_data(data)
        self.author_url = f"https://www.pixiv.net/member.php?id={data['member_id']}"

    def __repr__(self):
        rep = reprlib.Repr()
        return f"<PixivSource(title={rep.repr(self.title)}, author={rep.repr(self.author_name)}, pixiv_id={rep.repr(self.data['member_id'])})>"


class BooruSource(GenericSource):
    """
    Booru related sources. Rarely ever the primary source itself. Will generally only be returned first when the artist
    doesn't exist on Pixiv.
    """

    def __init__(self, header: dict, data: dict):
        super().__init__(header, data)

    @property
    def source_url(self):
        """
        Return the linked source if available
        """
        if self.data.get('source'):
            return self.data['source']

        return self.url

    @property
    def type(self):
        return TYPE_BOORU

    def _parse_data(self, data: dict):
        super()._parse_data(data)
        self.gelbooru_id = data.get('gelbooru_id')
        self.danbooru_id = data.get('danbooru_id')

        self.characters = data.get('characters')
        if self.characters:
            self.characters = self.characters.replace(', ', ',').split(',')

        self.material = data.get('material')
        if self.material:
            self.material = self.material.replace(', ', ',').split(',')

    def __repr__(self):
        rep = reprlib.Repr()
        return f"<GenericSource(title={rep.repr(self.title)}, author={rep.repr(self.author_name)}, source='{self.index}')>"


class TwitterSource(GenericSource):
    """
    Twitter source
    """

    def __init__(self, header: dict, data: dict):
        super().__init__(header, data)

    @property
    def source_url(self):
        """
        Return the first source link
        """

        return self.url

    @property
    def type(self):
        return TYPE_BOORU

    def _parse_data(self, data: dict):
        super()._parse_data(data)

        self.tweet_id: int = data['tweet_id']
        self.twitter_user_id: int = data['twitter_user_id']
        self.twitter_user_handle: str = data['twitter_user_handle']

        self.author_name = self.twitter_user_handle
        self.author_url = f'https://twitter.com/i/user/{self.twitter_user_id}'

    def __repr__(self):
        rep = reprlib.Repr()
        return f"<GenericSource(title={rep.repr(self.title)}, author={rep.repr(self.author_name)}, source='{self.index}')>"


class VideoSource(GenericSource):
    """
    Attributes for video sources (i.e. TV series, Movie, etc.)
    Contains unique values such as the episode number and timestamp
    """

    def __init__(self, header: dict, data: dict):
        self.episode:   typing.Optional[str] = None
        self.timestamp: typing.Optional[str] = None
        self.year:      typing.Optional[str] = None

        super().__init__(header, data)

    @property
    def type(self):
        return TYPE_VIDEO

    def _parse_data(self, data: dict):
        super()._parse_data(data)
        if 'part' in data:
            self.episode = data['part']
        if 'est_time' in data:
            self.timestamp = data['est_time']
        if 'year' in data:
            self.year = data['year']

    def __repr__(self):
        rep = reprlib.Repr()
        return f"<VideoSource(title={rep.repr(self.title)}, episode={self.episode}, source='{self.index}')>"


class AnimeSource(VideoSource):
    """
    Attributes specifically for anime and hentai sources
    Contains special methods for obtaining anidb, anilist, mal and kitsu ID's
    """

    def __init__(self, header: dict, data: dict, loop: typing.Optional[asyncio.AbstractEventLoop] = None):
        self._ids = None
        self._loop = loop
        self._log = logging.getLogger(__name__)

        super().__init__(header, data)

    @property
    def type(self):
        return TYPE_ANIME

    async def load_ids(self) -> typing.Dict[str, int]:
        """
        Load and return a list of mapped source ID's
        This needs to be explicitly called before utilizing any of the other class helper properties
        Returns:
            typing.Dict[str, int]
        """
        if self._ids is not None:
            return self._ids

        self._ids = {}
        async with aiohttp.ClientSession(loop=self._loop, raise_for_status=True) as session:
            try:
                response = await session.get(f"https://relations.yuna.moe/api/ids?source=anidb&id={self.data.get('anidb_aid')}")
                if response.status == 204:
                    self._log.info("yuna.moe lookup failed for this anime source")
                else:
                    self._ids = await response.json()
                    return self._ids
            except aiohttp.ClientResponseError as error:
                self._log.error(f'yuna.moe server is returning a {error.status} error code')
            except aiohttp.ClientError:
                self._log.error('yuna.moe server appears to be down or is not responding to our requests')

<<<<<<< HEAD
        self._ids = {}
        return self._ids

=======
>>>>>>> b072b5cd
    # ID getters
    @property
    def anidb_id(self):
        return self.data.get('anidb_aid')

    @property
    def anilist_id(self):
        self._id_check()
        return self._ids.get('anilist')

    @property
    def mal_id(self):
        self._id_check()
        return self._ids.get('myanimelist')

    @property
    def kitsu_id(self):
        self._id_check()
        return self._ids.get('kitsu')

    # URL getters
    @property
    def anidb_url(self):
        return f"https://anidb.net/anime/{self.anidb_id}"

    @property
    def anilist_url(self):
        if not self._id_check('anilist'):
            return None

        return f"https://anilist.co/anime/{self.anilist_id}"

    @property
    def mal_url(self):
        if not self._id_check('myanimelist'):
            return None

        return f"https://myanimelist.net/anime/{self.mal_id}"

    @property
    def kitsu_url(self):
        if not self._id_check('kitsu'):
            return None

        return f"https://kitsu.io/anime/{self.kitsu_id}"

    def _id_check(self, index: typing.Optional[str] = None):
        if self._ids is None:
            raise IndexError('You must run the load_ids() method before accessing this property')

        if index:
            if index in self._ids and self._ids[index]:
                return True

            return False

    def __repr__(self):
        rep = reprlib.Repr()
        return f"<AnimeSource(title={rep.repr(self.title)}, episode={self.episode}, source='{self.index}', ids_loaded='{self._ids is not None}')>"


class MangaSource(GenericSource):

    def __init__(self, header: dict, data: dict):

        self.chapter:       typing.Optional[str] = None
        self.author_name:   typing.Optional[str] = None
        super().__init__(header, data)

    @property
    def type(self):
        return TYPE_MANGA

    def _parse_data(self, data: dict):
        super()._parse_data(data)
        if 'part' in data:
            self.chapter = data['part']

        if 'eng_name' in data:
            self.title = data['eng_name']
        elif 'source' in data:
            self.title = data['source']

        if 'author' in data:
            self.author_name = data['author']

        elif 'creator' in data:
            self.author_name = data['creator']

    def __repr__(self):
        rep = reprlib.Repr()
        return f"<MangaSource(title={rep.repr(self.title)}, author={self.author_name} chapter={self.chapter}, source='{self.index}')>"<|MERGE_RESOLUTION|>--- conflicted
+++ resolved
@@ -481,12 +481,9 @@
             except aiohttp.ClientError:
                 self._log.error('yuna.moe server appears to be down or is not responding to our requests')
 
-<<<<<<< HEAD
         self._ids = {}
         return self._ids
 
-=======
->>>>>>> b072b5cd
     # ID getters
     @property
     def anidb_id(self):
